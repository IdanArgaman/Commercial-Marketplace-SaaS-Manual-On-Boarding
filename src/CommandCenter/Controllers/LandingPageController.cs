﻿// Copyright (c) Microsoft Corporation. All rights reserved.
// Licensed under the MIT license. See LICENSE file in the project root for full license information.

namespace CommandCenter.Controllers
{
    using System;
    using System.Linq;
    using System.Security.Claims;
    using System.Threading;
    using System.Threading.Tasks;
    using CommandCenter.Authorization;
    using CommandCenter.Marketplace;
    using CommandCenter.Models;
    using Microsoft.AspNetCore.Authentication.OpenIdConnect;
    using Microsoft.AspNetCore.Authorization;
    using Microsoft.AspNetCore.Mvc;
    using Microsoft.Extensions.Logging;
    using Microsoft.Extensions.Options;
    using Microsoft.Marketplace.SaaS;
    using Microsoft.Marketplace.SaaS.Models;

    /// <summary>
    /// Landing page.
    /// </summary>
    [Authorize(AuthenticationSchemes = OpenIdConnectDefaults.AuthenticationScheme)]
    // Specify the auth scheme to be used for logging on users. This is for supporting WebAPI auth
    
    public class LandingPageController : Controller
    {
        private readonly ILogger<LandingPageController> logger;
        private readonly IMarketplaceProcessor marketplaceProcessor;
        private readonly IMarketplaceNotificationHandler notificationHandler;
        private readonly IMarketplaceSaaSClient marketplaceClient;
        private readonly CommandCenterOptions options;

        /// <summary>
        /// Initializes a new instance of the <see cref="LandingPageController"/> class.
        /// </summary>
        /// <param name="commandCenterOptions">Options.</param>
        /// <param name="marketplaceProcessor">Marketplace processor.</param>
        /// <param name="notificationHandler">Notification handler.</param>
        /// <param name="marketplaceClient">Marketplace client.</param>
        /// <param name="logger">Logger.</param>
        public LandingPageController(
            IOptionsMonitor<CommandCenterOptions> commandCenterOptions,
            IMarketplaceProcessor marketplaceProcessor,
            IMarketplaceNotificationHandler notificationHandler,
            IMarketplaceSaaSClient marketplaceClient,
            ILogger<LandingPageController> logger)
        {
            if (commandCenterOptions == null)
            {
                throw new ArgumentNullException(nameof(commandCenterOptions));
            }

            this.marketplaceProcessor = marketplaceProcessor;
            this.notificationHandler = notificationHandler;
            this.marketplaceClient = marketplaceClient;
            this.logger = logger;
            this.options = commandCenterOptions.CurrentValue;
        }

        /// <summary>
        /// Landing page get.
        /// </summary>
        /// <param name="token">Marketplace purchase identification token.</param>
        /// <param name="cancellationToken">Cancellation token.</param>
        /// <returns>Action result.</returns>
        public async Task<ActionResult> Index(string token, CancellationToken cancellationToken)
        {
            if (string.IsNullOrEmpty(token))
            {
                this.ModelState.AddModelError(string.Empty, "Token URL parameter cannot be empty");
                return this.View();
            }

            // Get the subscription for the offer from the marketplace purchase identification token
            var resolvedSubscription = await this.marketplaceProcessor.GetSubscriptionFromPurchaseIdentificationTokenAsync(token, cancellationToken).ConfigureAwait(false);

            // Rest is implementation detail. In this sample, we chose allow the subscriber to change the plan for an activated subscriptio
            if (resolvedSubscription == default(ResolvedSubscription))
            {
                return default;
            }

            // resolvedSubscription.Subscription is null when calling mock endpoint
            var existingSubscription = resolvedSubscription.Subscription;

            var availablePlans = await this.marketplaceClient.Fulfillment.ListAvailablePlansAsync(
                resolvedSubscription.Id.Value,
                null,
                null,
                cancellationToken).ConfigureAwait(false);

            var pendingOperations = await this.marketplaceClient.Operations.ListOperationsAsync(
                resolvedSubscription.Id.Value,
                null,
                null,
                cancellationToken).ConfigureAwait(false);

            var provisioningModel = new AzureSubscriptionProvisionModel
            {
                PlanId = resolvedSubscription.PlanId,
                SubscriptionId = resolvedSubscription.Id.Value,
                OfferId = resolvedSubscription.OfferId,
                SubscriptionName = resolvedSubscription.SubscriptionName,
                PurchaserEmail = existingSubscription?.Purchaser?.EmailId,
                PurchaserTenantId = existingSubscription?.Purchaser?.TenantId ?? Guid.Empty,

                // Assuming this will be set to the value the customer already set when subscribing, if we are here after the initial subscription activation
                // Landing page is used both for initial provisioning and configuration of the subscription.
                Region = TargetContosoRegionEnum.NorthAmerica,
<<<<<<< HEAD
                AvailablePlans = availablePlans.Plans,
                SubscriptionStatus = existingSubscription?.SaasSubscriptionStatus ?? SubscriptionStatusEnum.NotStarted,
                PendingOperations = pendingOperations?.Operations?.Any(o => o.Status == OperationStatusEnum.InProgress) ?? false,
=======
                AvailablePlans = availablePlans.Value.Plans.ToList(),
                SubscriptionStatus = existingSubscription.SaasSubscriptionStatus ?? SubscriptionStatusEnum.NotStarted,
                PendingOperations = pendingOperations.Value.Operations.Any(o => o.Status == OperationStatusEnum.InProgress),
>>>>>>> 46f26d5a
            };

            if (provisioningModel != default)
            {
                provisioningModel.FullName = (this.User.Identity as ClaimsIdentity)?.FindFirst("name")?.Value;
                provisioningModel.Email = this.User.Identity.GetUserEmail();
                provisioningModel.BusinessUnitContactEmail = this.User.Identity.GetUserEmail();

                return this.View(provisioningModel);
            }

            this.ModelState.AddModelError(string.Empty, "Cannot resolve subscription");
            return this.View();
        }

        /// <summary>
        /// Landing page post handler.
        /// </summary>
        /// <param name="provisionModel">View model.</param>
        /// <param name="cancellationToken">Cancellation token.</param>
        /// <returns>Action result.</returns>
        [HttpPost]
        [ValidateAntiForgeryToken]
        public async Task<ActionResult> Index(AzureSubscriptionProvisionModel provisionModel, CancellationToken cancellationToken)
        {
            if (provisionModel == null)
            {
                throw new ArgumentNullException(nameof(provisionModel));
            }

            var urlBase = $"{this.Request.Scheme}://{this.Request.Host}";
            this.options.BaseUrl = new Uri(urlBase);
            try
            {
                // A new subscription will have PendingFulfillmentStart as status
                if (provisionModel.SubscriptionStatus == SubscriptionStatusEnum.PendingFulfillmentStart)
                {
                    await this.notificationHandler.ProcessNewSubscriptionAsyc(provisionModel, cancellationToken).ConfigureAwait(false);
                }
                else
                {
                    await this.notificationHandler.ProcessChangePlanAsync(provisionModel, cancellationToken).ConfigureAwait(false);
                }

                return this.RedirectToAction(nameof(this.Success));
            }
            catch (Exception ex)
            {
                return this.BadRequest(ex);
            }
        }

        /// <summary>
        /// Success.
        /// </summary>
        /// <returns>Action result.</returns>
        public ActionResult Success()
        {
            return this.View();
        }
    }
}<|MERGE_RESOLUTION|>--- conflicted
+++ resolved
@@ -110,15 +110,9 @@
                 // Assuming this will be set to the value the customer already set when subscribing, if we are here after the initial subscription activation
                 // Landing page is used both for initial provisioning and configuration of the subscription.
                 Region = TargetContosoRegionEnum.NorthAmerica,
-<<<<<<< HEAD
-                AvailablePlans = availablePlans.Plans,
+                AvailablePlans = availablePlans?.Value.Plans.ToList(),
                 SubscriptionStatus = existingSubscription?.SaasSubscriptionStatus ?? SubscriptionStatusEnum.NotStarted,
-                PendingOperations = pendingOperations?.Operations?.Any(o => o.Status == OperationStatusEnum.InProgress) ?? false,
-=======
-                AvailablePlans = availablePlans.Value.Plans.ToList(),
-                SubscriptionStatus = existingSubscription.SaasSubscriptionStatus ?? SubscriptionStatusEnum.NotStarted,
-                PendingOperations = pendingOperations.Value.Operations.Any(o => o.Status == OperationStatusEnum.InProgress),
->>>>>>> 46f26d5a
+                PendingOperations = pendingOperations?.Value.Operations?.Any(o => o.Status == OperationStatusEnum.InProgress) ?? false,
             };
 
             if (provisioningModel != default)
