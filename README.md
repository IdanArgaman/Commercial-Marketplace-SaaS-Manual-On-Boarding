--- conflicted
+++ resolved
@@ -31,7 +31,6 @@
 - [Microsoft commercial marketplace SaaS offers sample - Manual on-boarding of customers](#microsoft-commercial-marketplace-saas-offers-sample---manual-on-boarding-of-customers)
   - [Prerequisites](#prerequisites)
   - [Table of contents](#table-of-contents)
-<<<<<<< HEAD
 - [Integrating a software as a service solution with commercial marketplace](#integrating-a-software-as-a-service-solution-with-commercial-marketplace)
   - [Landing page](#landing-page)
     - [Azure AD Requirement: Multi-Tenant Application Registration](#azure-ad-requirement-multi-tenant-application-registration)
@@ -47,19 +46,7 @@
     - [Option 1](#option-1)
     - [Option 2](#option-2)
   - [Detailed deployment steps](#detailed-deployment-steps)
-=======
-  - [Integrating a software as a service solution with commercial marketplace](#integrating-a-software-as-a-service-solution-with-commercial-marketplace)
-    - [Landing page](#landing-page)
-      - [Azure AD Requirement: Multi-Tenant Application Registration](#azure-ad-requirement-multi-tenant-application-registration)
-    - [Webhook endpoint](#webhook-endpoint)
-    - [Marketplace REST API interactions](#marketplace-rest-api-interactions)
-      - [Azure AD Requirement: Single-Tenant Registration](#azure-ad-requirement-single-tenant-registration)
-    - [Activating a Subscription](#activating-a-subscription)
-  - [Scenario for the Sample](#scenario-for-the-sample)
-    - [Architecture Overview and Process Flow of the Solution](#architecture-overview-and-process-flow-of-the-solution)
-    - [Walking-through the Scenario Subscription Process](#walking-through-the-scenario-subscription-process)
-  - [Running the Sample](#running-the-sample)
->>>>>>> 35cdd73a
+
     - [Creating a web application on Azure App Service and deploying the sample with Visual Studio](#creating-a-web-application-on-azure-app-service-and-deploying-the-sample-with-visual-studio)
     - [Creating a web application on Azure App Service and deploying the sample with Visual Studio Code](#creating-a-web-application-on-azure-app-service-and-deploying-the-sample-with-visual-studio-code)
     - [Registering Azure Active Directory Applications](#registering-azure-active-directory-applications)
@@ -83,11 +70,7 @@
 Let's first start with mentioning how to integrate a SaaS solution with Azure
 Marketplace.
 
-<<<<<<< HEAD
 # Integrating a software as a service solution with commercial marketplace
-=======
-## Integrating a software as a service solution with commercial marketplace
->>>>>>> 35cdd73a
 
 Many different types of solution offers are available on Microsoft commercial marketplace for
 the customers to subscribe. Those different types include options such as
