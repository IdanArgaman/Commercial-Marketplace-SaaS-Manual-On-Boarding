![Build .NET Core](https://github.com/Azure-Samples/Commercial-Marketplace-SaaS-Manual-On-Boarding/workflows/Build%20.NET%20Core/badge.svg)

![Deploy to App Service](https://github.com/microsoft/Commercial-Marketplace-SaaS-Manual-On-Boarding/workflows/Deploy%20to%20App%20Service/badge.svg)

# Microsoft commercial marketplace SaaS offers sample - Manual on-boarding of customers

<!--
Guidelines on README format: https://review.docs.microsoft.com/help/onboard/admin/samples/concepts/readme-template?branch=master

Guidance on onboarding samples to docs.microsoft.com/samples: https://review.docs.microsoft.com/help/onboard/admin/samples/process/onboarding?branch=master

Taxonomies for products and languages: https://review.docs.microsoft.com/new-hope/information-architecture/metadata/taxonomies?branch=master
-->

Some solutions require out-of-band or manual on-boarding steps, such as validating a customer, running scripts manually for deploying resources needed for a new customer etc. This sample uses notifications for a new customer, or any changes on the subscription status made outside of the solution code.

**Please note the sample uses a [personal NuGet package](https://www.nuget.org/packages/Ercenk.Microsoft.Marketplace) based on the preview version of [.NET client library for Commercial Marketplace](https://github.com/microsoft/commercial-marketplace-client-dotnet).**

You can also find a short
[video published on the Azure Friday channel](https://www.youtube.com/watch?v=2Oaq5dHczMY)
to see the experience and a brief explanation.

## Prerequisites

The sample requires .NET 5.\*.\*, and an Azure Storage account.

## Table of contents

In the sections below you will find:

- [Microsoft commercial marketplace SaaS offers sample - Manual on-boarding of customers](#microsoft-commercial-marketplace-saas-offers-sample---manual-on-boarding-of-customers)
  - [Prerequisites](#prerequisites)
  - [Table of contents](#table-of-contents)
<<<<<<< HEAD
- [Integrating a software as a service with commercial marketplace](#integrating-a-software-as-a-service-with-commercial-marketplace)
=======
- [Integrating a software as a service solution with commercial marketplace](#integrating-a-software-as-a-service-solution-with-commercial-marketplace)
>>>>>>> d1e668c5
  - [Landing page](#landing-page)
    - [Azure AD Requirement: Multi-Tenant Application Registration](#azure-ad-requirement-multi-tenant-application-registration)
  - [Webhook endpoint](#webhook-endpoint)
  - [Marketplace REST API interactions](#marketplace-rest-api-interactions)
    - [Azure AD Requirement: Single-Tenant Registration](#azure-ad-requirement-single-tenant-registration)
  - [Activating a Subscription](#activating-a-subscription)
- [Scenario for the Sample](#scenario-for-the-sample)
  - [Architecture Overview and Process Flow of the Solution](#architecture-overview-and-process-flow-of-the-solution)
  - [Walking-through the Scenario Subscription Process](#walking-through-the-scenario-subscription-process)
- [Running the Sample](#running-the-sample)
  - [Quick deployment](#quick-deployment)
    - [Option 1](#option-1)
    - [Option 2](#option-2)
  - [Detailed deployment steps](#detailed-deployment-steps)
    - [Creating a web application on Azure App Service and deploying the sample with Visual Studio](#creating-a-web-application-on-azure-app-service-and-deploying-the-sample-with-visual-studio)
    - [Creating a web application on Azure App Service and deploying the sample with Visual Studio Code](#creating-a-web-application-on-azure-app-service-and-deploying-the-sample-with-visual-studio-code)
    - [Registering Azure Active Directory Applications](#registering-azure-active-directory-applications)
      - [Creating a New Directory](#creating-a-new-directory)
      - [Registering the Apps](#registering-the-apps)
    - [Creating a Storage Account](#creating-a-storage-account)
    - [Change the Configuration Settings](#change-the-configuration-settings)
  - [Create an Offer on Commercial Marketplace Portal in Partner Center](#create-an-offer-on-commercial-marketplace-portal-in-partner-center)
    - [Example Offer Setup in Commercial Marketplace Portal](#example-offer-setup-in-commercial-marketplace-portal)
      - [Offer Setup](#offer-setup)
      - [Properties](#properties)
      - [Offer Listing](#offer-listing)
      - [Preview Audience](#preview-audience)
      - [Technical Configuration](#technical-configuration)
      - [Plan Overview](#plan-overview)
      - [Co-Sell with Microsoft](#co-sell-with-microsoft)
      - [Resell Through CSPs](#resell-through-csps)
      - [Review and Publish](#review-and-publish)
  - [Signing Up for Your Offer](#signing-up-for-your-offer)

Let's first start with mentioning how to integrate a SaaS solution with Azure
Marketplace.

<<<<<<< HEAD
# Integrating a software as a service with commercial marketplace
=======
# Integrating a software as a service solution with commercial marketplace
>>>>>>> d1e668c5

Many different types of solution offers are available on Microsoft commercial marketplace for
the customers to subscribe. Those different types include options such as
virtual machines (VMs), solution templates, and containers, where a customer can
deploy the solution to their Azure subscription. Commercial marketplace also provides
the option to subscribe to a _Software as a Service (SaaS)_ solution, which runs
in an environment other than the customer's subscription.

A SaaS solution publisher needs to integrate with the marketplace commerce
capabilities for enabling the solution to be available for purchase.

Commercial marketplace talks to a SaaS solution on two channels:

- [Landing Page](#landing-page): The marketplace sends the subscriber to
  this page maintained by the publisher to capture the details for provisioning
  the solution for the subscriber. The subscriber is on this page for activating
  or modifying the subscription.
- [Webhook](#webhook-endpoint): This is an endpoint where the marketplace
  notifies the solution of events, such as subscription cancellation or
  modification, or a suspend request for the subscription, should the customer's
  payment method become unusable.

The SaaS solution in turn uses the REST API exposed on the marketplace
side to perform corresponding operations. Those can be activating, cancelling,
or updating a subscription.

To summarize, we can talk about three interaction areas between the Azure
Marketplace and the SaaS solution,

1. Landing page
2. Webhook endpoint
3. Marketplace REST API interactions

![overview](./ReadmeFiles/IntegrationOverview.png)

## Landing page

On this page, the subscriber provides additional details to the publisher so the
publisher can provision required resources for the new subscription. A publisher
provides the URL for this page when registering the offer for commercial marketplace.

The publisher can collect other information from the subscriber to onboard the
customer, and provision additional resources as needed. The publisher's solution
can also ask for consent to access other resources owned by the customer, and
protected by AAD, such as Microsoft Graph API, Azure Management API, etc.

> **:warning: IMPORTANT:** the subscriber can access this page after subscribing
> to an offer to make changes to his/her subscription, such as upgrading,
> downgrading, or any other changes to the subscription from Azure portal.

### Azure AD Requirement: Multi-Tenant Application Registration

This page should authenticate a subscriber through Azure Active Directory (AAD)
using the
[OpenID Connect](https://docs.microsoft.com/en-us/azure/active-directory/develop/v2-protocols-oidc)
flow. The publisher should register a multi-tenant AAD application for the
landing page.

## Webhook endpoint

The commercial marketplace calls this endpoint to notify the solution for the events
happening on the marketplace side. Those events can be the cancellation or
modification of the subscription through commercial marketplace, or suspending it
because of the unavailability of a customer's payment method. A publisher
provides the URL for this webhook endpoint when registering the offer for Azure
Marketplace.

> **:warning: IMPORTANT:** This endpoint is not protected. The implementation
> should call the marketplace REST API to ensure the validity of the event. This endpoint also receives a JWT token. You can validate the token against AAD, and check the audience to make sure this call is addressed to you. Please see the startup.cs file to see the implementation.

## Marketplace REST API interactions

The _Fulfillment API_ is documented
[here](https://docs.microsoft.com/en-us/azure/marketplace/partner-center-portal/pc-saas-fulfillment-api-v2)
for subscription integration, and the usage based _Metered Billing API_
documentation is
[here](https://docs.microsoft.com/en-us/azure/marketplace/partner-center-portal/marketplace-metering-service-apis).

### Azure AD Requirement: Single-Tenant Registration

The publisher should register an AAD application and provide the `AppID`
(ClientId) and the `Tenant ID` (AAD directory where the app is registered)
during registering the offer for the marketplace.

The solution is put on an [access control list](https://docs.microsoft.com/en-us/azure/active-directory/develop/v2-oauth2-client-creds-grant-flow#access-control-lists) so it can call the marketplace REST API with
those details. A client must use [client credentials grant to get a token](https://docs.microsoft.com/en-us/azure/active-directory/develop/v2-oauth2-client-creds-grant-flow#get-a-token).

> **:warning: Important:**
> The marketplace fulfillment API V2.0's resource ID is `20e940b3-4c77-4b0b-9a53-9e16a1b010a7`.

If you are using the V1 end point for AAD, use the value `20e940b3-4c77-4b0b-9a53-9e16a1b010a7` for the resource parameter. If you are using AAD V2 endpoint (recommended), use `20e940b3-4c77-4b0b-9a53-9e16a1b010a7/.default` for value of the scope parameter.

Please note the different requirements for the Azure AD interaction for the
landing page and calling the APIs. I recommend two separate AAD applications,
one for the landing page, and one for the API interactions, so you can have
proper separation of concerns when authenticating against Azure AD.

This way, you can ask the subscriber for consent to access his/her Graph API,
Azure Management API, or any other API that is protected by Azure AD on the
landing page, and separate the security for accessing the marketplace API from
this interaction as good practice. The certification policy requires the use of "User.Read" for signing on the user, and [incremental consent](https://docs.microsoft.com/en-us/azure/active-directory/azuread-dev/azure-ad-endpoint-comparison#incremental-and-dynamic-consent) pattern should you need to request other permissions.

## Activating a Subscription

Let's go through the steps of activating a subscription to an offer.

![AuthandAPIFlow](./ReadmeFiles/Auth_and_API_flow.png)

1. Customer subscribes to an offer on commercial marketplace.
2. Commerce engine generates a marketplace token for the landing page. This is
   an opaque token, unlike a JSON Web Token (JWT) that is returned when
   authenticating against Azure AD, and does not contain any information. It is
   just an index to the subscription and used by the resolve API to retrieve the
   details of a subscription. This token is available when the user clicks
   "Configure Account" for an inactive subscription or "Manage Account" for an
   active subscription.
3. Customer clicks on "Configure Account" (new and not activated subscription)
   or "Manage Account" (activated subscription) and accesses the landing page.
4. Landing page asks the user to logon using Azure AD
   [OpenID Connect](https://docs.microsoft.com/en-us/azure/active-directory/develop/v2-protocols-oidc)
   flow.
5. Azure AD returns the `id_token`. There needs to be additional steps for
   validating the `id_token` — just receiving an `id_token` is not enough for
   authentication. Also, the solution may need to ask for authorization to
   access other resources on behalf of the user. We are not covering them for
   brevity and ask you to refer to the related Azure AD documentation.
6. Solution asks for an access token using the
   [service-to-service access token request](https://docs.microsoft.com/en-us/azure/active-directory/develop/v1-oauth2-client-creds-grant-flow#service-to-service-access-token-request)
   of the client credential workflow to be able to call the API.
7. Azure AD returns the access token.
8. Solution prepends `"Bearer "` (notice the space) to the access token, and
   adds it to the `Authorization` header of the outgoing request. We are using
   the marketplace token previously received on the landing page to get the
   details of the subscription using the resolve API.
9. The subscription details are returned.
10. Further API calls are made, again using the access token obtained from the
    Azure AD, in this case to activate the subscription.

# Scenario for the Sample

This sample can be a good starting point, assuming the solution does not have
requirements of providing a native experience for cancelling or updating a
subscription by a customer.

It exposes a landing page that can be customized for branding. It provides a
webhook endpoint for processing the incoming notifications from the Azure
Marketplace. It also provides a privacy policy and support page to meet the
partner center requirements. The rest of the integration is done via notifications.

The landing page can also used for adding new fields to gather more information
from the subscriber; for example: what is the favored region. When a subscriber
provides the details on the landing page, the solution generates a notification to the
configured operations contact. The sample implements a mechanism for Azure storage queue notifications. The operations team then provisions the required
resources, on-boards the customer using their internal processes, and then comes
back to the generated notification and accesses the URL to activate the
subscription.

Please see my overview for the integration points in
[Integrating a software as a service with Microsoft commercial marketplace](#integrating-a-software-as-a-solution-with-azure-marketplace).

## Architecture Overview and Process Flow of the Solution

![Architecture Overview and Process Flow of the Solution](./ReadmeFiles/Overview.png)

Remember, this scenario is useful when there is a human element in the mix, for
situations such as:

- A script needs to be run manually for provisioning resources for a new
  customer as part of the onboarding process.
- A team needs to qualify the purchase of the customer for reasons like ITAR
  certification, etc.

## Walking-through the Scenario Subscription Process

1. The prospective customer is on the Azure Portal going through the Azure
   Marketplace in-product experience. They find the solution and subscribe to it
   after deciding on a plan. A placeholder resource is deployed on the
   customer's (subscriber's) Azure subscription for the new offer subscription.
   _Note:_ Please notice the overloaded use of the "subscription", there are two
   subscriptions at this moment, the customer's Azure subscription and the
   subscription to the SaaS offer. I will use **subscription** only when I refer
   to the subscription to the offer from now on.
2. Subscriber clicks on the **Configure Account** button on the new
   subscription, and gets transferred to the landing page.
3. Landing page uses Azure Active Directory (with OpenID Connect flow) to log
   the user on.
4. Landing page uses the client library to resolve the subscription to get the details,
   using the marketplace token on the landing page URL token parameter.
5. Client library gets an access token from Azure Active Directory (AAD).
6. Client library calls **resolve** operation on the Fulfillment API, using the access
   token as a bearer token.
7. Subscriber fills in the other details on the landing page that will help the
   operations team to kick of the provisioning process. The landing page asks
   for a deployment region, as well as the email of the business unit contact.
   The solution may be using different data retention policies based on the
   region (e.g. GDPR in Europe), or the solution may be depending on a
   completely different identity provider (IP), such as something in-house
   developed, and may be sending an email to the business unit owner asking them
   to add the other end users to the solution's account management system.
   Please keep in mind that the person subscribing, that is the purchaser
   (having access to the Azure subscription) can be different than the end users
   of the solution.
8. Subscriber completes the process by submitting the form on the landing page.
   This sends notification using the configured notification handler.
9. Operations team takes the appropriate steps (qualifying, provisioning
   resources, etc.).
10. Once complete, operation team clicks on the activate link in the message.
11. The sample uses the client library to activate the subscription.
12. Client library gets an access token from Azure Active Directory (AAD).
13. Client library calls the `activate` operation on the Fulfillment API.
14. The subscriber may eventually unsubscribe from the subscription by deleting
    it, or may stop fulfilling their monetary commitment to Microsoft.
15. The commerce engine sends a notification on the webhook at this time, to
    notify the publisher know about the situation.
16. The sample sends a notification to the operations team, notifying the team about
    the status.
17. The operations team may de-provision the customer.

# Running the Sample

Although we recommend you to take the long way to deploy the sample for seeing the components in operation, we also provide easier options for deploying the solution to your Azure subscription.

The solution consists of the following resources

![Architecture Overview and Process Flow of the Solution](./ReadmeFiles/saas-samplesdk-architecture.png)

Please see the following sections for

- [Quick deployment](#quick-deployment)
- [Detailed deployment steps](#detailed-deployment)

## Quick deployment

You can use one of the options below to deploy the solution
1- If you already have Azure Active Directory (AAD) app registrations
2- Use a local script to create AAD app registrations and deploy the solution

### Option 1

Please use this option, if you already have app registrations created and would like to create an App Service, Storage account and Deploy the code to App Service.

The template uses the following parameters:

| Parameter                         | Note                                                                                                                                     |
| --------------------------------- | ---------------------------------------------------------------------------------------------------------------------------------------- |
| Web App Name                      | The DNS subdomain of the WebApp                                                                                                          |
| Web App Admin                     | The account name for the admin console, corresponding to CommandCenter:CommandCenterAdmin app setting                                    |
| App Service Plan Sku              | The SKU of App Service Plan                                                                                                              |
| Login App Reg Domain Name         | Domain name from the AAD app registration for the landing page AAD SSO, corresponding to AzureAd:Domain app setting                      |
| Login App Reg Client Id           | Client ID for the AAD app registration for the landing page AAD SSO, corresponding to AzureAd:AzureAd:ClientId app setting               |
| Login App Reg Client Secret       | Client secret for the AAD app registration for the landing page AAD SSO, corresponding to AzureAd:ClientSecret app setting               |
| Fulfillment App Reg Tenant Id     | Tenant ID for the AAD app registration for calling the marketplace APIs, corresponding to MarketplaceClient:TenantId app setting         |
| Fulfillment App Reg Client Id     | App ID for the AAD app registration for calling the marketplace APIs, corresponding to MarketplaceClient:ClientId app setting            |
| Fulfillment App Reg Client Secret | Client secret for the AAD app registration for calling the marketplace APIs, corresponding to MarketplaceClient:ClientSecret app setting |

[![Deploy to Azure](https://aka.ms/deploytoazurebutton)](https://portal.azure.com/#create/Microsoft.Template/uri/https%3A%2F%2Fraw.githubusercontent.com%2Fmicrosoft%2FCommercial-Marketplace-SaaS-Manual-On-Boarding%2Fmain%2Fresources%2Fdeploy%2Fazuredeploy.json)

### Option 2

If you do not have an AAD app registrations yet, this option includes a script to create the app registrations, and deploys the resources using the template.

Open a PowerShell session, and login to your Azure subscription, then change the current directory to the "deployment" directory of this repo.

> **:warning: IMPORTANT:** The script uses cmdlets from AzureAD module. AzureAD module is not compatible with PowerShell 7+/Core, and supported in PowerShell 5.\*. If you have not have the module already, install it as shown below:

```powershell
Install-Module -Name AzureAD
```

```powershell
cd deployment

# You may need to import AzureAD module, and AzureAD module supports PowerShell 5.x only.

Import-Module AzureAD

#connect to the Azure AD, note if you want to add app registrations to a different tenant, you may specify it with TenantId parameter

Connect-AzureAD

# Login to your Azure subscription separately

Connect-AzAccount

# Optional: get a list of Azure locations, if you want to override the default deployment location, and pass it with the Location parameter of the script.
Get-AzLocation

# run the deploy file.

# **** Important!: WebAppName is the DNS subdomain of the WebApp and it needs to be unique.

.\deploy.ps1 -ResourceGroupName 'rgGroupName' -WebAppName 'mktplc1' -AppAdmin 'user@domain.com'
```

## Detailed deployment steps

We will go through the detailed deployment steps in the coming sections.

### Creating a web application on Azure App Service and deploying the sample with Visual Studio

I am assuming you have already cloned the code in this repo. Open the solution
in Visual Studio, and follow the steps for deploying the solution starting from
this
[step](https://docs.microsoft.com/en-us/azure/app-service/app-service-web-get-started-dotnet#publish-your-web-app).

The following is how my Visual Studio Publish profile looks:

![publishprofile](./ReadmeFiles/PublishProfile.png)

### Creating a web application on Azure App Service and deploying the sample with Visual Studio Code

Make sure you have [Azure Tools](https://marketplace.visualstudio.com/items?itemName=ms-vscode.vscode-node-azure-pack) or [Azure App Service](https://marketplace.visualstudio.com/items?itemName=ms-azuretools.vscode-azureappservice) extension.

> **:warning: Important:**
> Open Visual Studio Code at the src/CommandSenter folder, not at the repo root.

Create a new Web App with the Azure App Service extension.

Deploy to the new Web App with the extension.

Alternatively, follow the [tutorial](https://docs.microsoft.com/en-us/aspnet/core/tutorials/publish-to-azure-webapp-using-vscode?view=aspnetcore-5.0), and modify the process as you see fit.

### Registering Azure Active Directory Applications

I usually maintain a separate Azure Active Directory tenant (directory) for my
application registrations. If you want to register the apps on your default
directory, you can skip the following steps and go directly to
[Registering the Apps](#registering-the-apps).

#### Creating a New Directory

1. Login to the [Azure Portal](https://portal.azure.com).
2. Click `Create a Resource` and type in `Azure Active Directory` in the search
   box:

   ![createdirectory](./ReadmeFiles/createdirectory.png)

   Select `Create Directory` then fill in the details as you see fit after
   clicking the `Create` button

3. Switch to the new directory.

   ![switchdirectory](./ReadmeFiles/switchdirectory.png)

4. Select the new directory, if it does not show under "Favorites" check "All
   directories":

   ![gotodirectory](./ReadmeFiles/gotodirectory.png)

5. Once you switch to the new directory (or if you have not created a new one,
   and decided to use the existing one instead), select the Active Directory
   service (**1** on the image below). If you do not see it, find it using "All
   services" (**2** on the image below).

   ![findactivedirectory](./ReadmeFiles/findactivedirectory.png)

6. Click on "App registrations", and select "New registration". You will need to
   create two apps.

   ![registerappstart](./ReadmeFiles/registerappstart.png)

#### Registering the Apps

As I mentioned in the landing page and webhook sections above, I recommend
registering two applications:

1. **For the Landing Page:** Commercial marketplace SaaS offers are required to have
   a landing page, authenticating through Azure Active Directory. Register it as
   described in the
   [documentation](https://docs.microsoft.com/en-us/azure/active-directory/develop/quickstart-v2-aspnet-core-webapp#option-2-register-and-manually-configure-your-application-and-code-sample).
   **Make sure you register a multi-tenant application**, you can find the
   differences in the
   [documentation](https://docs.microsoft.com/en-us/azure/active-directory/develop/single-and-multi-tenant-apps).
   Select the "ID tokens" on the "Authentication" page. Also, add two Redirect
   URLs: the base `/` URL of the web app and another web app URL with
   `/signin-oidc` added.

2. **To authenticate marketplace fulfillment APIs,** you can register a
   **single tenant application**.

   ![A screenshot of a computer Description automatically generated](./ReadmeFiles/AdAppRegistration.png)

### Creating a Storage Account

Create an Azure Storage account following the steps
[here](https://docs.microsoft.com/en-us/azure/storage/common/storage-account-create?tabs=azure-portal).
The solution uses the storage account to keep references to the operations
returned by actions done on the fulfillment API, as well as offering a place to
store Leads generated from the Marketplace offer (via Table Storage).

### Change the Configuration Settings

You will need to modify the settings with the values for the services you have
created above.

You will need to replace the values marked as `CHANGE`, either by editing the
`appconfig.json` file in the solution, or by using `dotnet user-secrets` if you are planning share your work publicly.

| Setting                                          | Change/Keep | Notes                                                                                                                                                                                                                                                                                                                                                                                                                           |
| ------------------------------------------------ | ----------- | ------------------------------------------------------------------------------------------------------------------------------------------------------------------------------------------------------------------------------------------------------------------------------------------------------------------------------------------------------------------------------------------------------------------------------- |
| AzureAd:Instance                                 | Keep        | This is used by the library                                                                                                                                                                                                                                                                                                                                                                                                     |
| AzureAd:Domain                                   | Change      | You can find this value on the "Overview" page of the Active Directory you have registered your applications in. If you are not using a custom domain, it is in the format of \<tenant name\>.onmicrosoft.com                                                                                                                                                                                                                   |
| AzureAd:TenantId                                 | Keep        | Common authentication endpoint, since this is a multi-tenant app                                                                                                                                                                                                                                                                                                                                                                |
| AzureAd:ClientId                                 | Change      | Copy the clientId of the multi-tenant app from its "Overview" page                                                                                                                                                                                                                                                                                                                                                              |
| AzureAd:ClientSecret                             | Change      | Go to the "Certificates & secrets" page of the single-tenant app you have registered, create a new client secret, and copy the value to the clipboard, then set the value for this setting.                                                                                                                                                                                                                                     |
| AzureAd:CallbackPath                             | Keep        | Default oidc sign in path                                                                                                                                                                                                                                                                                                                                                                                                       |
| AzureAd:SignedOutCallbackPath                    | Keep        | Default sign out path                                                                                                                                                                                                                                                                                                                                                                                                           |
| MarketplaceClient:ClientId                       | Change      | Copy the clientId of the single-tenant app from its "Overview" page. This AD app is for calling the Fulfillment API                                                                                                                                                                                                                                                                                                             |
| MarketplaceClient:TenantId                       | Change      | Copy the tenantId of the single-tenant app from its "Overview" page.                                                                                                                                                                                                                                                                                                                                                            |
| MarketplaceClient:ClientSecret                   | Change      | Go to the "Certificates & secrets" page of the single-tenant app you have registered, create a new client secret, and copy the value to the clipboard, then set the value for this setting.                                                                                                                                                                                                                                     |
| WebHookTokenParameters:Instance                  | Keep        | This is used by the library                                                                                                                                                                                                                                                                                                                                                                                                     |
| WebHookTokenParameters:TenantId                  | Change      | Set the same value as MarketplaceClient:TenantId                                                                                                                                                                                                                                                                                                                                                                                |
| WebHookTokenParameters:ClientId                  | Change      | Set the same value as MarketplaceClient:ClientId                                                                                                                                                                                                                                                                                                                                                                                |
| CommandCenter:OperationsStoreConnectionString    | Change      | Copy the connection string of the storage account you have created in the previous step. Please see [Client library documentation for details](https://github.com/Ercenk/AzureMarketplaceSaaSApiClient#operations-store)                                                                                                                                                                                                        |
| CommandCenter:CommandCenterAdmin                 | Change      | Change it to the email address you are logging on to the dashboard. Only the users with the domain name of this email is authorized to use the dashboard to display the subscriptions.                                                                                                                                                                                                                                          |
| CommandCenter:ShowUnsubscribed                   | Change      | Change true or false, depending on if you want to see the subscriptions that are not active.                                                                                                                                                                                                                                                                                                                                    |
| CommandCenter:AzureQueue:StorageConnectionString | Change      | Add the storage account connection string for the queue.                                                                                                                                                                                                                                                                                                                                                                        |
| CommandCenter:AzureQueue:QueueName               | Change      | Name of the queue the messages will go to.                                                                                                                                                                                                                                                                                                                                                                                      |
| CommandCenter:EnableDimensionMeterReporting      | Change      | Use this section to enable manually sending usage events on a dimension for a customer subscription through this App. Default: false, change to true if there is at least one dimension enabled on an Offer-Plan and would like to trigger usage events manually. [More information on Marketplace Metering Service dimensions.](https://docs.microsoft.com/en-us/azure/marketplace/partner-center-portal/saas-metered-billing) |
| CommandCenter:Dimensions:DimensionId             | Change      | Use this section if the above EnableDimensionMeterReporting setting is true. Add DimensionId of the enabled custom meter.                                                                                                                                                                                                                                                                                                       |
| CommandCenter:Dimensions:PlanIds                 | Change      | Use this section if the above EnableDimensionMeterReporting setting is true. Add PlanId's of the plans for which the above DimensionId is enabled.                                                                                                                                                                                                                                                                              |
| CommandCenter:Dimensions:OfferIds                | Change      | Use this section if the above EnableDimensionMeterReporting setting is true. Add OfferId's of the plans for which the above DimensionId is enabled.                                                                                                                                                                                                                                                                             |

## Create an Offer on Commercial Marketplace Portal in Partner Center

Once your AAD directory, AAD applications, and web application are setup and
ready to use, an offer must be created in the
[Commercial Marketplace Portal in the Microsoft Partner Center](https://partner.microsoft.com/en-us/dashboard/home).

Documentation on creating an offer can be found on
[Microsoft Docs: Create a New Saas Offer in the Commercial Marketplace](https://docs.microsoft.com/en-us/azure/marketplace/partner-center-portal/create-new-saas-offer).
Documentation is also available for all
[fields and pages for the offer on Docs](https://docs.microsoft.com/en-us/azure/marketplace/partner-center-portal/offer-creation-checklist)
as well.

You will need the following information to complete the offer:

- AAD Application ID (also called Client ID) from the Single-Tenant Application
- AAD Tenant ID hosting the AAD Single-Tenant
- URLs from the Azure AppService web application:
  - The Base URL `/`
  - The Landing Page `/landingpage`
  - The Webhook Endpoint `api/webhook`
  - The Privacy Policy `/privacy`
  - The Support Page `/support`
- Storage Account Connection String

Additionally, you will need assets, such as logos and screenshots, to complete
the offer listing as well. They can be found in this code repository under
`/resources`.

### Example Offer Setup in Commercial Marketplace Portal

These are sample configuration values for the offer to pass certification of the
sample SaaS solution to help you get started with a sample offer.

> **:warning: IMPORTANT:** This is just meant to be a sample. You will need to
> make adjustments based on your specific offer, even for this sample (e.g.
> contact information). _Real_ information needs to be entered; using "Lorem
> ipsum" style information will _not_ pass the certification steps if you want
> to preview your offer in the marketplace. Again, reference the
> [Microsoft Docs](https://docs.microsoft.com/en-us/azure/marketplace/partner-center-portal/create-new-saas-offer)
> for a more thorough overview of each section.

#### Offer Setup

![Microsoft Partner Center - Offer Setup](./ReadmeFiles/MicrosoftPartnerCenter-OfferSetup.png)

1. **Selling Through Microsoft:** to simplify for this sample, choose "Yes".
2. **Customer Leads:** unless you already have a CRM or other system setup that
   you'd like to use, choose Azure Table storage and use the connection string
   for the storage account you created earlier:

   ![Microsoft Partner Center - Offer Setup - Customer Leads](./ReadmeFiles/MicrosoftPartnerCenter-OfferSetup-CustomerLeads.png)

   1. **Lead Destination:** Azure Table.
   2. **Contact Email:** your email address.
   3. **Storage Account Connection String:** the connection string for the
      storage account you created earlier.
   4. **Validate:** ensure you can actually connect to the storage account.
   5. **OK:** close the dialog and you're set.

3. **Save Draft:** Between each screen, be sure to save a draft.

#### Properties

![Microsoft Partner Center - Properties](./ReadmeFiles/MicrosoftPartnerCenter-Properties.png)

1. **Category:** choose any category. Web is appropriate for this sample.
2. **Industried:** again, choose any.
3. **Legal:** optional, but choosing the Standard Contract may help with the
   certification process.
4. **Save Draft:** as always, save a draft.

#### Offer Listing

This is where most of your configuration for the offer will be. Pay attention to
all the fields, taking care to fill them out as fully as you can.

![Microsoft Partner Center - Offer Listing](./ReadmeFiles/MicrosoftPartnerCenter-OfferListing.png)

1. **Name:** the name of your offer. This is what will be listed in the
   Marketplace. Since this is just a demo, something along the lines of
   _Marketplace Demo - {YOUR ORG NAME}_ could work here.
2. **Search Results Summary:** this is the text that shows when you search for
   your offer in the marketplace – a short sentence should suffice.
3. **Description:** this needs to be a real description (i.e. no _Lorem Ipsum_).
   Feel free to use something similar to what's in the screenshot above.
4. **Getting Started Instructions:** again, this needs to be real text. Also
   feel free to use something similar to what's in the screenshot above.
5. **Search Keywords:** add your organization name, "marketplace demo", or
   something similar.
6. **Privacy Policy Link:** This needs to be your web application's privacy
   policy URL that was called out earlier. It will be in the format of
   `https://{YOUR_APP_SERVICE_NAME}.azurewebsites.net/privacy`.
7. **Contact Information:** Use your details for _Name_, _Email_, and _Phone_
   for both the _Support Contact_ and _Engineering Contact_ sections. For
   _Support URL_, you'll need to use the support URL that was called out
   earlier. It will be in the format of
   `https://{YOUR_APP_SERVICE_NAME}.azurewebsites.net/support`.
8. **Supporting Documents:** upload the PDF
   `resources/OfferListing-SupportDocuments-SupportInformation.pdf` provided in
   this repository and name it "Support Information".
9. **Marketplace Media - Logos:** upload all logos using the PNG files provided
   under `resources/` in this repository. They are named according to their
   sizes.
10. **Marketplace Media - Screenshots:** a screenshot has been provided under
    the `resources/` directory – name it "All Offer Subscriptions".
11. **Save Draft:** as always, save a draft when finished editing the page.

#### Preview Audience

![Microsoft Partner Center - Preview Audience](./ReadmeFiles/MicrosoftPartnerCenter-PreviewAudience.png)

1. **Azure Active Directory or Microsoft Account Email Address:** add any AAD or
   Microsoft account email addresses that you would like to access this
   application. These will be the accounts that have access to viewing the offer
   in its preview phase. At a minimum, add your own account.
2. **Add Another Email:** if there are others you'd like to see the offer in the
   preview phase, add up to 10 total accounts.
3. **Save Draft:** save before moving forward.

#### Technical Configuration

This page has the landing page and webhook configuration for your offer that was
deployed in earlier steps.

![Microsoft Partner Center - Technical Configuration](./ReadmeFiles/MicrosoftPartnerCenter-TechnicalConfiguration.png)

1. **Landing Page URL:** this is the Landing Page URL that was called out
   earlier. It will be in the format of
   `https://{YOUR_APP_SERVICE_NAME}.azurewebsites.net/LandingPage`.
2. **Connection Webhook:** this is the Webhook Endpoint URL that was called out
   earlier. It will be in the format of
   `https://{YOUR_APP_SERVICE_NAME}.azurewebsites.net/api/webhook`.
3. **Azure Active Directory Tenant ID:** the Tenant ID hosting the Single-Tenant
   Application.
4. **Azure Active Directory Application ID:** the Application (Client) ID from
   the Single-Tenant Application that was created.
5. **Save Draft:** save the current page.

![How does it map?](./ReadmeFiles/Mapping_to_partner_center.png)

#### Plan Overview

![Microsoft Partner Center - Plan Overview](./ReadmeFiles/MicrosoftPartnerCenter-PlanOverview.png)

1. **Create New Plan:** add a new plan to the offer to allow for signing up.
   We'll add one that's \$0 to avoid billing.
2. **Selecting Previous Plan:** if you've already created a plan, you can edit
   them by selecting from the list.
3. **Stop Selling:** if you need to "remove" a plan, you can stop selling it.

_Creating a new plan:_

1. **Plan Listing:**

   ![Microsoft Partner Center - Plan Overview - Plan Listing](./ReadmeFiles/MicrosoftPartnerCenter-PlanOverview-PlanListing.png)

   1. **Plan Name:** choose a plan name that will be listed when selecting it in
      the subscription process.
   2. **Plan Description:** a basic, real description is required for
      certification.
   3. **Save Draft**

2. **Pricing and Availability:**

   ![Microsoft Partner Center - Plan Overview - Pricing and Availability](./ReadmeFiles/MicrosoftPartnerCenter-PlanOverview-PricingAndAvailability.png)

   1. **Markets:** Choose the markets in which this plan will be available:

      ![Microsoft Partner Center - Plan Overview - Pricing and Availability - Markets](./ReadmeFiles/MicrosoftPartnerCenter-PlanOverview-PricingAndAvailability-Markets.png)

      1. **Market Selection:** Search for your current market(s).
      2. **Save:** save to close the dialog with your selection.

   2. **Pricing - Pricing Model:** choose "Flat Rate".
   3. **Pricing - Billing Term:** choose "Monthly" and set the cost to \$0.
   4. **Plan Visibility:** set to "Private".
   5. **Restricted Audience:** use the Tenant ID that hosts the Single-Tenant
      and Multi-Tenant AAD applications (the same that was used in previous
      steps).
   6. **Save Draft**

#### Co-Sell with Microsoft

_Nothing needs to be configured here for the purpose of this solution._

#### Resell Through CSPs

_Nothing needs to be configured here for the purpose of this solution._

#### Review and Publish

Under _Offer Overview_, verify that all available information looks correct.
Then choose to `Review and Publish` the offer to start the certification
process. Correct any errors that come back and work to the _Publisher Signoff_
step; this is where you'll be able to sign up for your offer before going live
(with your real SaaS offer in the future).

![Microsoft Partner Center - Offer Overview - Review and Publish](./ReadmeFiles/MicrosoftPartnerCenter-OfferOverview-ReviewAndPublish.png)

## Signing Up for Your Offer

Customer searches for the offer on Azure Portal

1. Go to Azure Portal and add a resource

   ![purchaser1](./ReadmeFiles/Purchaser1.png)

2. Find the search text box

   ![purchaser2](./ReadmeFiles/Purchaser2.png)

3. Type in your offer name

   ![purchaser3](./ReadmeFiles/Purchaser3.png)

4. Select the plan

   ![purchaser4](./ReadmeFiles/Purchaser4.png)

5. Subscribe

   ![purchaser5](./ReadmeFiles/Purchaser5.png)

6. Find the subscription after the deployment is complete, and go the
   subscription

   ![purchaser6](./ReadmeFiles/Purchaser6.png)

7. Subscription details, notice it is not active yet

   ![purchaser7](./ReadmeFiles/Purchaser7.png)

8. Landing page

   ![purchaser8](./ReadmeFiles/Purchaser8.png)

9. Purchaser submits the form, and Contoso ops team receives a notification

   ![purchaser9](./ReadmeFiles/Purchaser9.png)

10. Contoso team takes the appropriate action to qualify and onboard the
    customer

    ![purchaser10](./ReadmeFiles/Purchaser10.png)<|MERGE_RESOLUTION|>--- conflicted
+++ resolved
@@ -31,11 +31,7 @@
 - [Microsoft commercial marketplace SaaS offers sample - Manual on-boarding of customers](#microsoft-commercial-marketplace-saas-offers-sample---manual-on-boarding-of-customers)
   - [Prerequisites](#prerequisites)
   - [Table of contents](#table-of-contents)
-<<<<<<< HEAD
-- [Integrating a software as a service with commercial marketplace](#integrating-a-software-as-a-service-with-commercial-marketplace)
-=======
 - [Integrating a software as a service solution with commercial marketplace](#integrating-a-software-as-a-service-solution-with-commercial-marketplace)
->>>>>>> d1e668c5
   - [Landing page](#landing-page)
     - [Azure AD Requirement: Multi-Tenant Application Registration](#azure-ad-requirement-multi-tenant-application-registration)
   - [Webhook endpoint](#webhook-endpoint)
@@ -73,11 +69,7 @@
 Let's first start with mentioning how to integrate a SaaS solution with Azure
 Marketplace.
 
-<<<<<<< HEAD
-# Integrating a software as a service with commercial marketplace
-=======
 # Integrating a software as a service solution with commercial marketplace
->>>>>>> d1e668c5
 
 Many different types of solution offers are available on Microsoft commercial marketplace for
 the customers to subscribe. Those different types include options such as
